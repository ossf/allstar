--- conflicted
+++ resolved
@@ -9,13 +9,9 @@
     - uses: actions/checkout@v4
     - uses: actions/setup-go@v4
       with:
-        go-version: '1.21'
+        go-version: '1.20'
         check-latest: true
-<<<<<<< HEAD
-    - uses: golangci/golangci-lint-action@v4
-=======
     - uses: golangci/golangci-lint-action@v6
->>>>>>> 5d69df96
       with:
         args: --timeout 3m --verbose
   build:
@@ -24,7 +20,7 @@
     - uses: actions/checkout@v4
     - uses: actions/setup-go@v4
       with:
-        go-version: '1.21'
+        go-version: '1.20'
         check-latest: true
     - run: go build -v ./...
   test:
@@ -33,7 +29,7 @@
     - uses: actions/checkout@v4
     - uses: actions/setup-go@v4
       with:
-        go-version: '1.21'
+        go-version: '1.20'
         check-latest: true
     - run: go test -v ./...
     - run: go vet ./...
