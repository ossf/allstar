name: Post Merge
on:
  push:
    branches:
    - main
permissions:
  contents: read
  security-events: write
jobs:
  codeql:
    runs-on: ubuntu-latest
    steps:
    - uses: actions/checkout@v4
    - uses: github/codeql-action/init@v2
      with:
        languages: go
    - uses: github/codeql-action/autobuild@v2
    - uses: github/codeql-action/analyze@v2
  scorecard:
    runs-on: ubuntu-latest
    steps:
<<<<<<< HEAD
    - uses: actions/checkout@v3
    - uses: ossf/scorecard-action@v2.3.1
=======
    - uses: actions/checkout@v4
    - uses: ossf/scorecard-action@v2.1.3
>>>>>>> 83b10b52
      with:
        results_file: results.sarif
        results_format: sarif
    - uses: actions/upload-artifact@v3
      with:
        name: SARIF file
        path: results.sarif
        retention-days: 5
    - uses: github/codeql-action/upload-sarif@v2
      with:
        sarif_file: results.sarif<|MERGE_RESOLUTION|>--- conflicted
+++ resolved
@@ -19,13 +19,8 @@
   scorecard:
     runs-on: ubuntu-latest
     steps:
-<<<<<<< HEAD
-    - uses: actions/checkout@v3
+    - uses: actions/checkout@v4
     - uses: ossf/scorecard-action@v2.3.1
-=======
-    - uses: actions/checkout@v4
-    - uses: ossf/scorecard-action@v2.1.3
->>>>>>> 83b10b52
       with:
         results_file: results.sarif
         results_format: sarif
